--- conflicted
+++ resolved
@@ -245,13 +245,6 @@
 
         super
 
-<<<<<<< HEAD
-        output.write(tree.render)
-        output.close() if output.is_a? File
-      rescue ::Sass::SyntaxError => e
-        raise e if @options[:trace]
-        raise e.sass_backtrace_str("standard input")
-=======
         begin
           input = @options[:input]
           output = @options[:output]
@@ -272,9 +265,8 @@
           output.close() if output.is_a? File
         rescue ::Sass::SyntaxError => e
           raise e if @options[:trace]
-          raise "Syntax error on line #{get_line e}: #{e.message}"
-        end
->>>>>>> eeacd205
+          raise e.sass_backtrace_str("standard input")
+        end
       end
     end
 
