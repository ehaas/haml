require 'erb'
require 'set'
require 'enumerator'
require 'stringio'

module Haml
  # A module containing various useful functions.
  module Util
    extend self

    # An array of ints representing the Ruby version number.
    RUBY_VERSION = ::RUBY_VERSION.split(".").map {|s| s.to_i}

    # Returns the path of a file relative to the Haml root directory.
    #
    # @param file [String] The filename relative to the Haml root
    # @return [String] The filename relative to the the working directory
    def scope(file)
      File.join(File.dirname(File.dirname(File.dirname(File.expand_path(__FILE__)))), file)
    end

    # Converts an array of `[key, value]` pairs to a hash.
    # For example:
    #
    #     to_hash([[:foo, "bar"], [:baz, "bang"]])
    #       #=> {:foo => "bar", :baz => "bang"}
    #
    # @param arr [Array<(Object, Object)>] An array of pairs
    # @return [Hash] A hash
    def to_hash(arr)
      arr.compact.inject({}) {|h, (k, v)| h[k] = v; h}
    end

    # Maps the keys in a hash according to a block.
    # For example:
    #
    #     map_keys({:foo => "bar", :baz => "bang"}) {|k| k.to_s}
    #       #=> {"foo" => "bar", "baz" => "bang"}
    #
    # @param hash [Hash] The hash to map
    # @yield [key] A block in which the keys are transformed
    # @yieldparam key [Object] The key that should be mapped
    # @yieldreturn [Object] The new value for the key
    # @return [Hash] The mapped hash
    # @see #map_vals
    # @see #map_hash
    def map_keys(hash)
      to_hash(hash.map {|k, v| [yield(k), v]})
    end

    # Maps the values in a hash according to a block.
    # For example:
    #
    #     map_values({:foo => "bar", :baz => "bang"}) {|v| v.to_sym}
    #       #=> {:foo => :bar, :baz => :bang}
    #
    # @param hash [Hash] The hash to map
    # @yield [value] A block in which the values are transformed
    # @yieldparam value [Object] The value that should be mapped
    # @yieldreturn [Object] The new value for the value
    # @return [Hash] The mapped hash
    # @see #map_keys
    # @see #map_hash
    def map_vals(hash)
      to_hash(hash.map {|k, v| [k, yield(v)]})
    end

    # Maps the key-value pairs of a hash according to a block.
    # For example:
    #
    #     map_hash({:foo => "bar", :baz => "bang"}) {|k, v| [k.to_s, v.to_sym]}
    #       #=> {"foo" => :bar, "baz" => :bang}
    #
    # @param hash [Hash] The hash to map
    # @yield [key, value] A block in which the key-value pairs are transformed
    # @yieldparam [key] The hash key
    # @yieldparam [value] The hash value
    # @yieldreturn [(Object, Object)] The new value for the `[key, value]` pair
    # @return [Hash] The mapped hash
    # @see #map_keys
    # @see #map_vals
    def map_hash(hash, &block)
      to_hash(hash.map(&block))
    end

    # Computes the powerset of the given array.
    # This is the set of all subsets of the array.
    # For example:
    #
    #     powerset([1, 2, 3]) #=>
    #       Set[Set[], Set[1], Set[2], Set[3], Set[1, 2], Set[2, 3], Set[1, 3], Set[1, 2, 3]]
    #
    # @param arr [Enumerable]
    # @return [Set<Set>] The subsets of `arr`
    def powerset(arr)
      arr.inject([Set.new].to_set) do |powerset, el|
        new_powerset = Set.new
        powerset.each do |subset|
          new_powerset << subset
          new_powerset << subset + [el]
        end
        new_powerset
      end
    end

    # Concatenates all strings that are adjacent in an array,
    # while leaving other elements as they are.
    # For example:
    #
    #     merge_adjacent_strings([1, "foo", "bar", 2, "baz"])
    #       #=> [1, "foobar", 2, "baz"]
    #
    # @param enum [Enumerable]
    # @return [Array] The enumerable with strings merged
    def merge_adjacent_strings(enum)
      e = enum.inject([]) do |a, e|
        if e.is_a?(String) && a.last.is_a?(String)
          a.last << e
        else
          a << e
        end
        a
      end
    end

<<<<<<< HEAD
    # Returns information about the caller of the previous method.
    #
    # @param entry [String] An entry in the `#caller` list, or a similarly formatted string
    # @return [[String, Fixnum, (String, nil)]] An array containing the filename, line, and method name of the caller.
    #   The method name may be nil
    def caller_info(entry = caller[1])
      info = entry.scan(/^(.*?):(-?.*?)(?::.*`(.+)')?$/).first
      info[1] = info[1].to_i
      info
=======
    # Silence all output to STDERR within a block.
    #
    # @yield A block in which no output will be printed to STDERR
    def silence_warnings
      the_real_stderr, $stderr = $stderr, StringIO.new
      yield
    ensure
      $stderr = the_real_stderr
>>>>>>> 90fb7c30
    end

    ## Cross Rails Version Compatibility

    # Returns the root of the Rails application,
    # if this is running in a Rails context.
    # Returns `nil` if no such root is defined.
    #
    # @return [String, nil]
    def rails_root
      return Rails.root.to_s if defined?(Rails.root)
      return RAILS_ROOT.to_s if defined?(RAILS_ROOT)
      return nil
    end

    ## Rails XSS Safety

    # Whether or not ActionView's XSS protection is available and enabled,
    # as is the default for Rails 3.0+, and optional for version 2.3.5+.
    # Overridden in haml/template.rb if this is the case.
    #
    # @return [Boolean]
    def rails_xss_safe?
      false
    end

    # Assert that a given object (usually a String) is HTML safe
    # according to Rails' XSS handling, if it's loaded.
    #
    # @param text [Object]
    def assert_html_safe!(text)
      return unless rails_xss_safe? && text && !text.to_s.html_safe?
      raise Haml::Error.new("Expected #{text.inspect} to be HTML-safe.")
    end

    ## Cross-Ruby-Version Compatibility

    # Whether or not this is running under Ruby 1.8 or lower.
    #
    # @return [Boolean]
    def ruby1_8?
      Haml::Util::RUBY_VERSION[0] == 1 && Haml::Util::RUBY_VERSION[1] < 9
    end

    def check_encoding(str)
      return if ruby1_8?
      return if str.valid_encoding?
      encoding = str.encoding
      newlines = Regexp.new("\r\n|\r|\n".encode(encoding).force_encoding("binary"))
      str.force_encoding("binary").split(newlines).each_with_index do |line, i|
        begin
          line.encode(encoding)
        rescue Encoding::UndefinedConversionError => e
          yield <<MSG.rstrip, i + 1
Invalid #{encoding.name} character #{e.error_char.dump}
MSG
        end
      end
    end

    # Checks to see if a class has a given method.
    # For example:
    #
    #     Haml::Util.has?(:public_instance_method, String, :gsub) #=> true
    #
    # Method collections like `Class#instance_methods`
    # return strings in Ruby 1.8 and symbols in Ruby 1.9 and on,
    # so this handles checking for them in a compatible way.
    #
    # @param attr [#to_s] The (singular) name of the method-collection method
    #   (e.g. `:instance_methods`, `:private_methods`)
    # @param klass [Module] The class to check the methods of which to check
    # @param method [String, Symbol] The name of the method do check for
    # @return [Boolean] Whether or not the given collection has the given method
    def has?(attr, klass, method)
      klass.send("#{attr}s").include?(ruby1_8? ? method.to_s : method.to_sym)
    end

    # A version of `Enumerable#enum_with_index` that works in Ruby 1.8 and 1.9.
    #
    # @param enum [Enumerable] The enumerable to get the enumerator for
    # @return [Enumerator] The with-index enumerator
    def enum_with_index(enum)
      ruby1_8? ? enum.enum_with_index : enum.each_with_index
    end

    ## Static Method Stuff

    # The context in which the ERB for \{#def\_static\_method} will be run.
    class StaticConditionalContext
      # @param set [#include?] The set of variables that are defined for this context.
      def initialize(set)
        @set = set
      end

      # Checks whether or not a variable is defined for this context.
      #
      # @param name [Symbol] The name of the variable
      # @return [Boolean]
      def method_missing(name, *args, &block)
        super unless args.empty? && block.nil?
        @set.include?(name)
      end
    end

    # This is used for methods in {Haml::Buffer} that need to be very fast,
    # and take a lot of boolean parameters
    # that are known at compile-time.
    # Instead of passing the parameters in normally,
    # a separate method is defined for every possible combination of those parameters;
    # these are then called using \{#static\_method\_name}.
    #
    # To define a static method, an ERB template for the method is provided.
    # All conditionals based on the static parameters
    # are done as embedded Ruby within this template.
    # For example:
    #
    #     def_static_method(Foo, :my_static_method, [:foo, :bar], :baz, :bang, <<RUBY)
    #       <% if baz && bang %>
    #         return foo + bar
    #       <% elsif baz || bang %>
    #         return foo - bar
    #       <% else %>
    #         return 17
    #       <% end %>
    #     RUBY
    #
    # \{#static\_method\_name} can be used to call static methods.
    #
    # @overload def_static_method(klass, name, args, *vars, erb)
    # @param klass [Module] The class on which to define the static method
    # @param name [#to_s] The (base) name of the static method
    # @param args [Array<Symbol>] The names of the arguments to the defined methods
    #   (**not** to the ERB template)
    # @param vars [Array<Symbol>] The names of the static boolean variables
    #   to be made available to the ERB template
    # @param erb [String] The template for the method code
    def def_static_method(klass, name, args, *vars)
      erb = vars.pop
      info = caller_info
      powerset(vars).each do |set|
        context = StaticConditionalContext.new(set).instance_eval {binding}
        klass.class_eval(<<METHOD, info[0], info[1])
def #{static_method_name(name, *vars.map {|v| set.include?(v)})}(#{args.join(', ')})
  #{ERB.new(erb).result(context)}
end
METHOD
      end
    end

    # Computes the name for a method defined via \{#def\_static\_method}.
    #
    # @param name [String] The base name of the static method
    # @param vars [Array<Boolean>] The static variable assignment
    # @return [String] The real name of the static method
    def static_method_name(name, *vars)
      "#{name}_#{vars.map {|v| !!v}.join('_')}"
    end
  end
end<|MERGE_RESOLUTION|>--- conflicted
+++ resolved
@@ -123,7 +123,6 @@
       end
     end
 
-<<<<<<< HEAD
     # Returns information about the caller of the previous method.
     #
     # @param entry [String] An entry in the `#caller` list, or a similarly formatted string
@@ -133,7 +132,8 @@
       info = entry.scan(/^(.*?):(-?.*?)(?::.*`(.+)')?$/).first
       info[1] = info[1].to_i
       info
-=======
+    end
+
     # Silence all output to STDERR within a block.
     #
     # @yield A block in which no output will be printed to STDERR
@@ -142,7 +142,6 @@
       yield
     ensure
       $stderr = the_real_stderr
->>>>>>> 90fb7c30
     end
 
     ## Cross Rails Version Compatibility
