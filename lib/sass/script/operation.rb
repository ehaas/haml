--- conflicted
+++ resolved
@@ -28,7 +28,6 @@
       "(#{@operator.inspect} #{@operand1.inspect} #{@operand2.inspect})"
     end
 
-<<<<<<< HEAD
     # @see Node#to_sass
     def to_sass
       pred = Sass::Script::Parser.precedence_of(@operator)
@@ -43,7 +42,6 @@
       "#{o1}#{sep}#{o2}"
     end
 
-=======
     # Returns the operands for this operation.
     #
     # @return [Array<Node>]
@@ -54,7 +52,6 @@
 
     protected
 
->>>>>>> fb8a5002
     # Evaluates the operation.
     #
     # @param environment [Sass::Environment] The environment in which to evaluate the SassScript
@@ -72,15 +69,6 @@
         raise Sass::SyntaxError.new("Undefined operation: \"#{literal1} #{@operator} #{literal2}\".")
       end
     end
-<<<<<<< HEAD
-
-    # Returns the operands for this operation.
-    #
-    # @return [Array<Node>]
-    # @see Node#children
-    def children
-      [@operand1, @operand2]
-    end
 
     private
 
@@ -89,7 +77,5 @@
         Sass::Script::Parser.precedence_of(op.operator) < pred
       op.to_sass
     end
-=======
->>>>>>> fb8a5002
   end
 end