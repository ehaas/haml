require 'digest/sha1'
require 'pathname'
require 'fileutils'

module Sass
  # This module contains various bits of functionality
  # related to finding and caching Sass files.
  module Files
    extend self

    # Returns the {Sass::Tree} for the given file,
    # reading it from the Sass cache if possible.
    #
    # @param filename [String] The path to the Sass file
    # @param options [{Symbol => Object}] The options hash.
    #   Only the {file:SASS_REFERENCE.md#cache-option `:cache_location`} option is used
    # @raise [Sass::SyntaxError] if there's an error in the document.
    #   The caller has responsibility for setting backtrace information, if necessary
    def tree_for(filename, options)
      options = Sass::Engine::DEFAULT_OPTIONS.merge(options)
      text = File.read(filename)

      if options[:cache]
        compiled_filename = sassc_filename(filename, options)
        sha = Digest::SHA1.hexdigest(text)

        if root = try_to_read_sassc(filename, compiled_filename, sha)
          root.options = options.merge(:filename => filename)
          return root
        end
      end

      engine = Sass::Engine.new(text, options.merge(:filename => filename))

      root = engine.to_tree
      try_to_write_sassc(root, compiled_filename, sha, options) if options[:cache]
      root
    end

    # Find the full filename of a Sass or CSS file to import.
    # This follows Sass's import rules:
    # if the filename given ends in `".sass"` or `".css"`,
    # it will try to find that type of file;
    # otherwise, it will try to find the corresponding Sass file
    # and fall back on CSS if it's not available.
    #
    # Any Sass filename returned will correspond to
    # an actual Sass file on the filesystem.
    # CSS filenames, however, may not;
    # they're expected to be put through directly to the stylesheet
    # as CSS `@import` statements.
    #
    # @param filename [String] The filename to search for
    # @param load_paths [Array<String>] The set of filesystem paths
    #   to search for Sass files.
    # @return [String] The filename of the imported file.
    #   This is an absolute path if the file is a `".sass"` file.
    # @raise [Sass::SyntaxError] if `filename` ends in ``".sass"``
    #   and no corresponding Sass file could be found.
    def find_file_to_import(filename, load_paths)
      was_sass = false
      original_filename = filename

      if filename[-5..-1] == ".sass"
        filename = filename[0...-5]
        was_sass = true
      elsif filename[-4..-1] == ".css"
        return filename
      end

      new_filename = find_full_path("#{filename}.sass", load_paths)

      return new_filename if new_filename
<<<<<<< HEAD
      return filename + '.css' unless was_sass
      raise SyntaxError.new("File to import not found or unreadable: #{original_filename}.")
=======
      unless was_sass
        warn <<END
WARNING: #{filename}.sass not found. Using #{filename}.css instead.
This behavior is deprecated and will be removed in a future version.
If you really need #{filename}.css, import it explicitly.
END
        return filename + '.css'
      end
      raise SyntaxError.new("File to import not found or unreadable: #{original_filename}.", @line)
>>>>>>> cb63e07b
    end

    private

    def sassc_filename(filename, options)
      File.join(options[:cache_location],
        Digest::SHA1.hexdigest(File.dirname(File.expand_path(filename))),
        File.basename(filename) + 'c')
    end

    def try_to_read_sassc(filename, compiled_filename, sha)
      return unless File.readable?(compiled_filename)

      File.open(compiled_filename, "rb") do |f|
        return unless f.readline("\n").strip == Sass::VERSION
        return unless f.readline("\n").strip == sha
        return Marshal.load(f.read)
      end
    rescue TypeError, ArgumentError => e
      warn "Warning. Error encountered while reading cache #{compiled_filename}: #{e}"
    end

    def try_to_write_sassc(root, compiled_filename, sha, options)
      return unless File.writable?(File.dirname(options[:cache_location]))
      return if File.exists?(options[:cache_location]) && !File.writable?(options[:cache_location])
      return if File.exists?(File.dirname(compiled_filename)) && !File.writable?(File.dirname(compiled_filename))
      return if File.exists?(compiled_filename) && !File.writable?(compiled_filename)
      FileUtils.mkdir_p(File.dirname(compiled_filename))
      File.open(compiled_filename, "wb") do |f|
        f.write(Sass::VERSION)
        f.write("\n")
        f.write(sha)
        f.write("\n")
        f.write(Marshal.dump(root))
      end
    end

    def find_full_path(filename, load_paths)
      partial_name = File.join(File.dirname(filename), "_#{File.basename(filename)}")

      if Pathname.new(filename).absolute?
        [partial_name, filename].each do |name|
          return name if File.readable?(name)
        end
        return nil
      end

      load_paths.each do |path|
        [partial_name, filename].each do |name|
          full_path = File.join(path, name)
          if File.readable?(full_path)
            return full_path
          end
        end
      end
      nil
    end
  end
end<|MERGE_RESOLUTION|>--- conflicted
+++ resolved
@@ -71,10 +71,6 @@
       new_filename = find_full_path("#{filename}.sass", load_paths)
 
       return new_filename if new_filename
-<<<<<<< HEAD
-      return filename + '.css' unless was_sass
-      raise SyntaxError.new("File to import not found or unreadable: #{original_filename}.")
-=======
       unless was_sass
         warn <<END
 WARNING: #{filename}.sass not found. Using #{filename}.css instead.
@@ -83,8 +79,7 @@
 END
         return filename + '.css'
       end
-      raise SyntaxError.new("File to import not found or unreadable: #{original_filename}.", @line)
->>>>>>> cb63e07b
+      raise SyntaxError.new("File to import not found or unreadable: #{original_filename}.")
     end
 
     private
