--- conflicted
+++ resolved
@@ -14,15 +14,9 @@
     # @return [IfNode]
     attr_accessor :else
 
-<<<<<<< HEAD
     # @param expr [Script::Expr] The conditional expression.
     #   If this is nil, this is an `@else` node, not an `@else if`
-    # @param options [Hash<Symbol, Object>] An options hash;
-    #   see [the Sass options documentation](../../Sass.html#sass_options)
-    def initialize(expr, options)
-=======
     def initialize(expr)
->>>>>>> 04d30c59
       @expr = expr
       @last_else = self
       super()
