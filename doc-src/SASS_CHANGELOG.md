# Sass Changelog

* Table of contents
{:toc}

## 2.2.4

<<<<<<< HEAD
Don't add `require 'rubygems'` to the top of init.rb when installed
via `sass --rails`. This isn't necessary, and actually gets
clobbered as soon as haml/template is loaded.
=======
Document the previously-undocumented {file:SASS_REFERENCE.md#line-option `:line` option},
which allows the number of the first line of a Sass file to be set for error reporting.
>>>>>>> 91591b19

## [2.2.3](http://github.com/nex3/haml/commit/2.2.3)

Sass 2.2.3 prints line numbers for warnings about selectors
with no properties.

## [2.2.2](http://github.com/nex3/haml/commit/2.2.2)

Sass 2.2.2 is a minor bug-fix release.
Notable changes include better parsing of mixin definitions and inclusions
and better support for Ruby 1.9.

## [2.2.1](http://github.com/nex3/haml/commit/2.2.1)

Sass 2.2.1 is a minor bug-fix release.

### Must Read!

* It used to be acceptable to use `-` immediately following variable names,
  without any whitespace in between (for example, `!foo-!bar`).
  This is now deprecated, so that in the future variables with hyphens
  can be supported. Surround `-` with spaces.

## [2.2.0](http://github.com/nex3/haml/commit/2.2.0)

The 2.2 release marks a significant step in the evolution of the Sass
language. The focus has been to increase the power of Sass to keep
your stylesheets maintainable by allowing new forms of abstraction to
be created within your stylesheets and the stylesheets provided by
others that you can download and import into your own. The fundamental
units of abstraction in Sass are variables and mixins. Please read
below for a list of changes:

### Must Read!

* Sass Comments (//) used to only comment out a single line. This was deprecated
  in 2.0.10 and starting in 2.2, Sass comments will comment out any lines indented
  under them. Upgrade to 2.0.10 in order to see deprecation warnings where this change
  affects you.

* Implicit Strings within SassScript are now deprecated and will be removed in 2.4.
  For example: `border= !width solid #00F` should now be written as `border: #{!width} solid #00F`
  or as `border= !width "solid" #00F`. After upgrading to 2.2, you will see deprecation warnings
  if you have sass files that use implicit strings.


### Sass Syntax Changes

#### Flexible Indentation

The indentation of Sass documents is now flexible. The first indent
that is detected will determine the indentation style for that
document. Tabs and spaces may never be mixed, but within a document,
you may choose to use tabs or a flexible number of spaces.

#### Multiline Sass Comments

Sass Comments (//) will now comment out whatever is indented beneath
them. Previously they were single line when used at the top level of a
document. Upgrading to the latest stable version will give you
deprecation warnings if you have silent comments with indentation
underneath them.

#### Mixin Arguments

Sass Mixins now accept any number of arguments. To define a mixin with
arguments, specify the arguments as a comma-delimited list of
variables like so:

    =my-mixin(!arg1, !arg2, !arg3)

As before, the definition of the mixin is indented below the mixin
declaration. The variables declared in the argument list may be used
and will be bound to the values passed to the mixin when it is
invoked.  Trailing arguments may have default values as part of the
declaration:

    =my-mixin(!arg1, !arg2 = 1px, !arg3 = blue)

In the example above, the mixin may be invoked by passing 1, 2 or 3
arguments to it. A similar syntax is used to invoke a mixin that
accepts arguments:

    div.foo
      +my-mixin(1em, 3px)

When a mixin has no required arguments, the parenthesis are optional.

The default values for mixin arguments are evaluated in the global
context at the time when the mixin is invoked, they may also reference
the previous arguments in the declaration. For example:

    !default_width = 30px
    =my-fancy-mixin(!width = !default_width, !height = !width)
      width= !width
      height= !height

    .default-box
      +my-fancy-mixin

    .square-box
      +my-fancy-mixin(50px)

    .rectangle-box
      +my-fancy-mixin(25px, 75px)

    !default_width = 10px
    .small-default-box
      +my-fancy-mixin
    

compiles to:

    .default-box {
      width: 30px;
      height: 30px; }

    .square-box {
      width: 50px;
      height: 50px; }

    .rectangle-box {
      width: 25px;
      height: 75px; }

    .small-default-box {
      width: 10px;
      height: 10px; }
    

### Sass, Interactive

The sass command line option -i now allows you to quickly and
interactively experiment with SassScript expressions. The value of the
expression you enter will be printed out after each line. Example:

    $ sass -i
    >> 5px
    5px
    >> 5px + 10px
    15px
    >> !five_pixels = 5px
    5px
    >> !five_pixels + 10px
    15px

### SassScript

The features of SassScript have been greatly enhanced with new control
directives, new fundamental data types, and variable scoping.

#### New Data Types

SassScript now has four fundamental data types:

1. Number
2. String
3. Boolean (New in 2.2)
4. Colors

#### More Flexible Numbers

Like JavaScript, SassScript numbers can now change between floating
point and integers. No explicit casting or decimal syntax is
required. When a number is emitted into a CSS file it will be rounded
to the nearest thousandth, however the internal representation
maintains much higher precision.

#### Improved Handling of Units

While Sass has long supported numbers with units, it now has a much
deeper understanding of them. The following are examples of legal
numbers in SassScript:

    0, 1000, 6%, -2px, 5pc, 20em, or 2foo.

Numbers of the same unit may always be added and subtracted. Numbers
that have units that Sass understands and finds comparable, can be
combined, taking the unit of the first number. Numbers that have
non-comparable units may not be added nor subtracted -- any attempt to
do so will cause an error. However, a unitless number takes on the
unit of the other number during a mathematical operation. For example:

    >> 3mm + 4cm
    43mm
    >> 4cm + 3mm
    4.3cm
    >> 3cm + 2in
    8.08cm
    >> 5foo + 6foo
    11foo
    >> 4% + 5px
    SyntaxError: Incompatible units: 'px' and '%'.
    >> 5 + 10px
    15px

Sass allows compound units to be stored in any intermediate form, but
will raise an error if you try to emit a compound unit into your css
file.

    >> !em_ratio = 1em / 16px
    0.063em/px
    >> !em_ratio * 32px
    2em
    >> !em_ratio * 40px
    2.5em

#### Colors

A color value can be declared using a color name, hexadecimal,
shorthand hexadecimal, the rgb function, or the hsl function. When
outputting a color into css, the color name is used, if any, otherwise
it is emitted as hexadecimal value. Examples:

    > #fff
    white
    >> white
    white
    >> #FFFFFF
    white
    >> hsl(180, 100, 100)
    white
    >> rgb(255, 255, 255)
    white
    >> #AAA
    #aaaaaa

Math on color objects is performed piecewise on the rgb
components. However, these operations rarely have meaning in the
design domain (mostly they make sense for gray-scale colors).

    >> #aaa + #123
    #bbccdd
    >> #333 * 2
    #666666

#### Booleans

Boolean objects can be created by comparison operators or via the
`true` and `false` keywords.  Booleans can be combined using the
`and`, `or`, and `not` keywords.

    >> true
    true
    >> true and false
    false
    >> 5 < 10
    true
    >> not (5 < 10)
    false
    >> not (5 < 10) or not (10 < 5)
    true
    >> 30mm == 3cm
    true
    >> 1px == 1em
    false

#### Strings

Unicode escapes are now allowed within SassScript strings.

### Control Directives

New directives provide branching and looping within a sass stylesheet
based on SassScript expressions. See the [Sass
Reference](SASS_REFERENCE.md.html#control_directives) for complete
details.

#### @for

The `@for` directive loops over a set of numbers in sequence, defining
the current number into the variable specified for each loop. The
`through` keyword means that the last iteration will include the
number, the `to` keyword means that it will stop just before that
number.

    @for !x from 1px through 5px
      .border-#{!x}
        border-width= !x

compiles to:

    .border-1px {
      border-width: 1px; }

    .border-2px {
      border-width: 2px; }

    .border-3px {
      border-width: 3px; }

    .border-4px {
      border-width: 4px; }

    .border-5px {
      border-width: 5px; }

#### @if / @else if / @else

The branching directives `@if`, `@else if`, and `@else` let you select
between several branches of sass to be emitted, based on the result of
a SassScript expression. Example:

    !type = "monster"
    p
      @if !type == "ocean"
        color: blue
      @else if !type == "matador"
        color: red
      @else if !type == "monster"
        color: green
      @else
        color: black

is compiled to:

    p {
      color: green; }

#### @while

The `@while` directive lets you iterate until a condition is
met. Example:

    !i = 6
    @while !i > 0
      .item-#{!i}
        width = 2em * !i
      !i = !i - 2

is compiled to:

    .item-6 {
      width: 12em; }

    .item-4 {
      width: 8em; }

    .item-2 {
      width: 4em; }

### Variable Scoping

The term "constant" has been renamed to "variable." Variables can be
declared at any scope (a.k.a. nesting level) and they will only be
visible to the code until the next outdent. However, if a variable is
already defined in a higher level scope, setting it will overwrite the
value stored previously.

In this code, the `!local_var` variable is scoped and hidden from
other higher level scopes or sibling scopes:

    .foo
      .bar
        !local_var = 1px
        width= !local_var
      .baz
        // this will raise an undefined variable error.
        width= !local_var
      // as will this
      width= !local_var

In this example, since the `!global_var` variable is first declared at
a higher scope, it is shared among all lower scopes:

    !global_var = 1px
    .foo
      .bar
        !global_var = 2px
        width= !global_var
      .baz
        width= !global_var
      width= !global_var

compiles to:

    .foo {
      width: 2px; }
      .foo .bar {
        width: 2px; }
      .foo .baz {
        width: 2px; }


### Interpolation

Interpolation has been added. This allows SassScript to be used to
create dynamic properties and selectors.  It also cleans up some uses
of dynamic values when dealing with compound properties. Using
interpolation, the result of a SassScript expression can be placed
anywhere:

    !x = 1
    !d = 3
    !property = "border"
    div.#{!property}
      #{!property}: #{!x + !d}px solid
      #{!property}-color: blue

is compiled to:

    div.border {
      border: 4px solid;
      border-color: blue; }

### Sass Functions

SassScript defines some useful functions that are called using the
normal CSS function syntax:

    p
      color = hsl(0, 100%, 50%)

is compiled to:

    #main {
      color: #ff0000; }

The following functions are provided: `hsl`, `percentage`, `round`,
`ceil`, `floor`, and `abs`.  You can define additional functions in
ruby.

See {Sass::Script::Functions} for more information.


### New Options

#### `:line_comments`

To aid in debugging, You may set the `:line_comments` option to
`true`. This will cause the sass engine to insert a comment before
each selector saying where that selector was defined in your sass
code.

#### `:template_location`

The {Sass::Plugin} `:template_location` option now accepts a hash of
sass paths to corresponding css paths. Please be aware that it is
possible to import sass files between these separate locations -- they
are not isolated from each other.

### Miscellaneous Features

#### `@debug` Directive

The `@debug` directive accepts a SassScript expression and emits the
value of that expression to the terminal (stderr).

Example:

    @debug 1px + 2px

During compilation the following will be printed:

    Line 1 DEBUG: 3px

#### Ruby 1.9 Support

Sass now fully supports Ruby 1.9.1. 

#### Sass Cache

By default, Sass caches compiled templates and
[partials](SASS_REFERENCE.md.html#partials).  This dramatically speeds
up re-compilation of large collections of Sass files, and works best
if the Sass templates are split up into separate files that are all
[`@import`](SASS_REFERENCE.md.html#import)ed into one large file.

Without a framework, Sass puts the cached templates in the
`.sass-cache` directory.  In Rails and Merb, they go in
`tmp/sass-cache`.  The directory can be customized with the
[`:cache_location`](#cache_location-option) option.  If you don't want
Sass to use caching at all, set the [`:cache`](#cache-option) option
to `false`.<|MERGE_RESOLUTION|>--- conflicted
+++ resolved
@@ -5,14 +5,12 @@
 
 ## 2.2.4
 
-<<<<<<< HEAD
-Don't add `require 'rubygems'` to the top of init.rb when installed
-via `sass --rails`. This isn't necessary, and actually gets
-clobbered as soon as haml/template is loaded.
-=======
-Document the previously-undocumented {file:SASS_REFERENCE.md#line-option `:line` option},
-which allows the number of the first line of a Sass file to be set for error reporting.
->>>>>>> 91591b19
+* Don't add `require 'rubygems'` to the top of init.rb when installed
+  via `sass --rails`. This isn't necessary, and actually gets
+  clobbered as soon as haml/template is loaded.
+
+* Document the previously-undocumented {file:SASS_REFERENCE.md#line-option `:line` option},
+  which allows the number of the first line of a Sass file to be set for error reporting.
 
 ## [2.2.3](http://github.com/nex3/haml/commit/2.2.3)
 
