# Sass (Syntactically Awesome StyleSheets)

* Table of contents
{:toc}

Sass is a meta-language on top of CSS
that's used to describe the style of a document
cleanly and structurally,
with more power than flat CSS allows.
Sass both provides a simpler, more elegant syntax for CSS
and implements various features that are useful
for creating manageable stylesheets.

## Features

* Whitespace active
* Well-formatted output
* Elegant input
* Feature-rich

## Using Sass

Sass can be used in three ways:
as a command-line tool,
as a standalone Ruby module,
and as a plugin for any Rack-enabled framework,
including Ruby on Rails and Merb.
Sass is bundled with Haml,
so if the Haml plugin or RubyGem is installed,
Sass will already be installed as a plugin or gem, respectively.
The first step for all of these is to install the Haml gem:

    gem install haml

To run Sass from the command line, just use

    sass input.sass output.css

Use `sass --help` for full documentation.
At the moment, the command-line tool doesn't support
updating everything in a directory
or automatically updating the CSS file when the Sass file changes.
To do that, check out the [Compass](http://compass-style.org/) Sass framework.

Using Sass in Ruby code is very simple.
After installing the Haml gem,
you can use it by running `require "sass"`
and using Sass::Engine like so:

    engine = Sass::Engine.new("#main\n  background-color: #0000ff")
    engine.render #=> "#main { background-color: #0000ff; }\n"

### Rack/Rails/Merb Plugin

To enable Sass as a Rails plugin, run

    haml --rails path/to/rails/app

To enable Sass in Merb,
add

    dependency "merb-haml"

to `config/dependencies.rb`.

To enable Sass in a Rack application,
add

    require 'sass/plugin/rack'
    use Sass::Plugin::Rack

to `config.ru`.

Sass stylesheets don't work the same as views.
They don't contain dynamic content,
so the CSS only needs to be generated when the Sass file has been updated.
By default, ".sass" files are placed in public/stylesheets/sass
(this can be customized with the [`:template_location`](#template_location-option) option).
Then, whenever necessary, they're compiled into corresponding CSS files in public/stylesheets.
For instance, public/stylesheets/sass/main.sass would be compiled to public/stylesheets/main.css.

### Caching

By default, Sass caches compiled templates and [partials](#partials).
This dramatically speeds up re-compilation of large collections of Sass files,
and works best if the Sass templates are split up into separate files
that are all [`@import`](#import)ed into one large file.

Without a framework, Sass puts the cached templates in the `.sass-cache` directory.
In Rails and Merb, they go in `tmp/sass-cache`.
The directory can be customized with the [`:cache_location`](#cache_location-option) option.
If you don't want Sass to use caching at all,
set the [`:cache`](#cache-option) option to `false`.

### Options

Options can be set by setting the {Sass::Plugin#options Sass::Plugin.options} hash
in `environment.rb` in Rails or `config.ru` in Rack...

    Sass::Plugin.options[:style] = :compact

...or by setting the `Merb::Plugin.config[:sass]` hash in `init.rb` in Merb...

    Merb::Plugin.config[:sass][:style] = :compact

...or by passing an options hash to {Sass::Engine#initialize}.
Available options are:

{#style-option} `:style`
: Sets the style of the CSS output.
  See [Output Style](#output_style).

{#property_syntax-option} `:property_syntax`
: Forces the document to use one syntax for properties.
  If the correct syntax isn't used, an error is thrown.
  `:new` forces the use of a colon or equals sign
  after the property name.
  For example: `color: #0f3`
  or `width = !main_width`.
  `:old` forces the use of a colon
  before the property name.
  For example: `:color #0f3`
  or `:width = !main_width`.
  By default, either syntax is valid.

{#cache-option} `:cache`
: Whether parsed Sass files should be cached,
  allowing greater speed. Defaults to true.

{#never_update-option} `:never_update`
: Whether the CSS files should never be updated,
  even if the template file changes.
  Setting this to true may give small performance gains.
  It always defaults to false.
  Only has meaning within Rack, Ruby on Rails, or Merb.

{#always_update-option} `:always_update`
: Whether the CSS files should be updated every
  time a controller is accessed,
  as opposed to only when the template has been modified.
  Defaults to false.
  Only has meaning within Rack, Ruby on Rails,x or Merb.

{#always_check-option} `:always_check`
: Whether a Sass template should be checked for updates every
  time a controller is accessed,
  as opposed to only when the server starts.
  If a Sass template has been updated,
  it will be recompiled and will overwrite the corresponding CSS file.
  Defaults to false in production mode, true otherwise.
  Only has meaning within Rack, Ruby on Rails, or Merb.

{#full_exception-option} `:full_exception`
: Whether an error in the Sass code
  should cause Sass to provide a detailed description
  within the generated CSS file.
  If set to true, the error will be displayed
  along with a line number and source snippet
  both as a comment in the CSS file
  and at the top of the page (in supported browsers).
  Otherwise, an exception will be raised in the Ruby code.
  Defaults to false in production mode, true otherwise.
  Only has meaning within Rack, Ruby on Rails, or Merb.

{#template_location-option} `:template_location`
: A path to the root sass template directory for you application.
  If a hash, `:css_location` is ignored and this option designates
  a mapping between input and output directories.
  May also be given a list of 2-element lists, instead of a hash.
  Defaults to `css_location + "/sass"`.
  Only has meaning within Rack, Ruby on Rails, or Merb.
  Note that if multiple template locations are specified, all
  of them are placed in the import path, allowing you to import
  between them.

{#css_location-option} `:css_location`
: The path where CSS output should be written to.
  This option is ignored when `:template_location` is a Hash.
  Defaults to `"./public/stylesheets"`.
  Only has meaning within Rack, Ruby on Rails, or Merb.

{#cache_location-option} `:cache_location`
: The path where the cached `sassc` files should be written to.
  Defaults to `"./tmp/sass-cache"` in Rails and Merb,
  or `"./.sass-cache"` otherwise.

{#filename-option} `:filename`
: The filename of the file being rendered.
  This is used solely for reporting errors,
  and is automatically set when using Rack, Rails, or Merb.

{#line-option} `:line`
: The number of the first line of the Sass template.
  Used for reporting line numbers for errors.
  This is useful to set if the Sass template is embedded in a Ruby file.

{#load_paths-option} `:load_paths`
: An array of filesystem paths which should be searched
  for Sass templates imported with the [`@import`](#import) directive.
  This defaults to the working directory and, in Rack, Rails, or Merb,
  whatever `:template_location` is.

{#line_numbers-option} `:line_numbers`
: When set to true, causes the line number and file
  where a selector is defined to be emitted into the compiled CSS
  as a comment. Useful for debugging especially when using imports
  and mixins.

{#custom-option} `:custom`
: An option that's available for individual applications to set
  to make data available to {Sass::Script::Functions custom Sass functions}.

{#syntax-option} `:syntax`
: The syntax of the input file, `:sass` for the indented syntax
  and `:scss` for the CSS syntax.
  This is only useful when you're constructing {Sass::Engine} instances yourself;
  it's automatically set properly when using {Sass::Plugin}.
  Defaults to `:sass`.

## CSS Rules

Rules in flat CSS have two elements:
the selector (e.g. `#main`, `div p`, `li a:hover`)
and the properties (e.g. `color: #00ff00;`, `width: 5em;`).
Sass has both of these,
as well as one additional element: nested rules.

### Rules and Selectors

However, some of the syntax is a little different.
The syntax for selectors is the same,
but instead of using brackets to delineate the properties that belong to a particular rule,
Sass uses indentation.
For example:

{.sass-ex}
    #main p
      <property>
      <property>
      ...

{.scss-ex}
    #main p {
      <property>
      <property>
      <property>
    }

Like CSS, you can stretch selectors over multiple lines.
However, unlike CSS, you can only do this if each line but the last
ends with a comma.
For example:

{.sass-ex}
    .users #userTab,
    .posts #postsTab
      <property>

{.scss-ex}
    .users #userTab,
    .posts #postsTab {
      <property>
    }

### Properties

There are two different ways to write CSS properties.
The first is very similar to the how you're used to writing them:
with a colon between the name and the value.
However, Sass properties don't have semicolons at the end;
each property is on its own line, so they aren't necessary.
For example:

{.sass-ex}
    #main p
      color: #00ff00
      width: 97%

{.scss-ex}
    #main p {
      color: #00ff00;
      width: 97%;
    }

is compiled to:

    #main p {
      color: #00ff00;
      width: 97% }

The second syntax for properties is slightly different.
The colon is at the beginning of the property,
rather than between the name and the value,
so it's easier to tell what elements are properties just by glancing at them.
For example:

{.sass-ex}
    #main p
      :color #00ff00
      :width 97%

{.scss-ex}
    #main p {
      color: #00ff00;
      width: 97%;
    }

is compiled to:

    #main p {
      color: #00ff00;
      width: 97% }

By default, either property syntax may be used.
If you want to force one or the other,
see the [`:property_syntax`](#property_syntax-option) option.

### Nested Rules

Rules can also be nested within each other.
This signifies that the inner rule's selector is a child of the outer selector.
For example:

{.sass-ex}
    #main p
      color: #00ff00
      width: 97%

      .redbox
        background-color: #ff0000
        color: #000000

{.scss-ex}
    #main p {
      color: #00ff00;
      width: 97%;

      .redbox {
        background-color: #ff0000;
        color: #000000;
      }
    }

is compiled to:

    #main p {
      color: #00ff00;
      width: 97%; }
      #main p .redbox {
        background-color: #ff0000;
        color: #000000; }

This makes insanely complicated CSS layouts with lots of nested selectors very simple:

{.sass-ex}
    #main
      width: 97%

      p, div
        font-size: 2em
        a
          font-weight: bold

      pre
        font-size: 3em

{.scss-ex}
    #main {
      width: 97%;

      p, div {
        font-size: 2em;
        a { font-weight: bold; }
      }

      pre { font-size: 3em; }
    }

is compiled to:

    #main {
      width: 97%; }
      #main p, #main div {
        font-size: 2em; }
        #main p a, #main div a {
          font-weight: bold; }
      #main pre {
        font-size: 3em; }

### Referencing Parent Selectors: `&`

In addition to the default behavior of inserting the parent selector
as a CSS parent of the current selector
(e.g. above, `#main` is the parent of `p`),
you can have more fine-grained control over what's done with the parent selector
by using the ampersand character `&` in your selectors.

The ampersand is automatically replaced by the parent selector,
instead of having it prepended.
This allows you to cleanly create pseudo-classes:

{.sass-ex}
    a
      font-weight: bold
      text-decoration: none
      &:hover
        text-decoration: underline
      &:visited
        font-weight: normal

{.scss-ex}
    a {
      font-weight: bold;
      text-decoration: none;
      &:hover { text-decoration: underline; }
      &:visited { font-weight: normal; }
    }

Which would become:

    a {
      font-weight: bold;
      text-decoration: none; }
      a:hover {
        text-decoration: underline; }
      a:visited {
        font-weight: normal; }

It also allows you to add selectors at the base of the hierarchy,
which can be useuful for targeting certain styles to certain browsers:

{.sass-ex}
    #main
      width: 90%
      #sidebar
        float: left
        margin-left: 20%
        .ie6 &
          margin-left: 40%

{.scss-ex}
    #main {
      width: 90%;
      #sidebar {
        float: left;
        margin-left: 20%;
        .ie6 & { margin-left: 40% }
      }
    }

Which would become:

    #main {
      width: 90%; }
      #main #sidebar {
        float: left;
        margin-left: 20%; }
        .ie6 #main #sidebar {
          margin-left: 40%; }

### Property Namespaces

CSS has quite a few properties that are in "namespaces;"
for instance, `font-family`, `font-size`, and `font-weight`
are all in the `font` namespace.
In CSS, if you want to set a bunch of properties in the same namespace,
you have to type it out each time.
Sass offers a shortcut for this:
just write the namespace one,
then indent each of the sub-properties within it.
For example:

{.sass-ex}
    .funky
      font:
        family: fantasy
        size: 30em
        weight: bold

{.scss-ex}
    .funky {
      font: {
        family: fantasy;
        size: 30em;
        weight: bold;
      }
    }

is compiled to:

    .funky {
      font-family: fantasy;
      font-size: 30em;
      font-weight: bold; }

### Selector Escaping: `\`

In case, for whatever reason, you need to write a selector
that begins with a Sass-meaningful character,
you can escape it with a backslash (`\`).
For example:

    #main
      \+div
        clear: both

is compiled to:

    #main +div {
      clear: both; }

## Directives

Directives allow the author to directly issue instructions to the Sass compiler.
They're prefixed with an at sign, `@`,
followed by the name of the directive,
a space, and any arguments to it -
just like CSS directives.
For example:

{.sass-ex}
    @import red.sass

{.scss-ex}
    @import red.sass;

Some directives can also control whether or how many times
a chunk of Sass is output.
Those are documented under Control Directives.

### `@import` {#import}

The `@import` directive works in a very similar way to the CSS import directive.
It can either compile to a literal CSS `@import` directive for a CSS file,
or it can import a Sass file.
If it imports a Sass file,
not only are the rules from that file included,
but all variables in that file are made available in the current file.

Sass looks for other Sass files in the working directory,
and the Sass file directory under Rack, Rails, or Merb.
Additional search directories may be specified
using the [`:load_paths`](#load_paths-option) option.

`@import` takes a filename with or without an extension.
If an extension isn't provided,
Sass will try to find a Sass file with the given basename in the load paths.

For example,

{.sass-ex}
    @import foo.sass

<<<<<<< HEAD
{.scss-ex}
    @import foo.sass;
=======
or

    @import foo
>>>>>>> 0e9d41b2

would compile to

    .foo {
      color: #f00; }

whereas

{.sass-ex}
    @import foo.css

{.scss-ex}
    @import foo.css;

would compile to

    @import foo.css;

<<<<<<< HEAD
Finally,

{.sass-ex}
    @import foo

{.scss-ex}
    @import foo;

might compile to either,
depending on whether or not a file called "foo.sass" existed.

=======
>>>>>>> 0e9d41b2
#### Partials {#partials}

If you have a Sass file that you want to import
but don't want to compile to a CSS file,
you can add an underscore to the beginning of the filename.
This will tell Sass not to compile it to a normal CSS file.
You can then refer to these files without using the underscore.

For example, you might have `_colors.sass`.
Then no `_colors.css` file would be created,
and you can do

{.sass-ex}
    @import colors.sass

{.scss-ex}
    @import colors.sass;

### `@debug`

The `@debug` directive prints the value of a SassScript expression
to standard error.
It's useful for debugging Sass files
that have complicated SassScript going on.
For example:

{.sass-ex}
    @debug 10em + 12em

{.scss-ex}
    @debug 10em + 12em;

outputs:

    Line 1 DEBUG: 22em

### `@font-face`, `@media`, etc.

Sass behaves as you'd expect for normal CSS @-directives.
For example:

{.sass-ex}
    @font-face
      font-family: "Bitstream Vera Sans"
      src: url(http://foo.bar/bvs")

{.scss-ex}
    @font-face {
      font-family: "Bitstream Vera Sans";
      src: url(http://foo.bar/bvs");
    }

compiles to:

    @font-face {
      font-family: "Bitstream Vera Sans";
      src: url(http://foo.bar/bvs"); }

and

{.sass-ex}
    @media print
      #sidebar
        display: none

      #main
        background-color: white

{.scss-ex}
    @media print {
      #sidebar { display: none; }

      #main { background-color: white; }
    }

compiles to:

    @media print {
      #sidebar {
        display: none; }

      #main {
        background-color: white; } }

## Control Directives

SassScript supports basic control directives for looping and conditional evaluation.

### `@if`

The `@if` statement takes a SassScript expression
and prints the code nested beneath it if the expression returns
anything other than `false`:

{.sass-ex}
    p
      @if 1 + 1 == 2
        border: 1px solid
      @if 5 < 3
        border: 2px dotted

{.scss-ex}
    p {
      @if 1 + 1 == 2 { border: 1px solid; }
      @if 5 < 3 { border: 2px dotted; }
    }

is compiled to:

    p {
      border: 1px solid; }

The `@if` statement can be followed by several `@else if` statements
and one `@else` statement.
If the `@if` statement fails,
the `@else if` statements are tried in order
until one succeeds or the `@else` is reached.
For example:

{.sass-ex}
    !type = "monster"
    p
      @if !type == "ocean"
        color: blue
      @else if !type == "matador"
        color: red
      @else if !type == "monster"
        color: green
      @else
        color: black

{.scss-ex}
    !type = "monster";
    p {
      @if !type == "ocean" {
        color: blue;
      } @else if !type == "matador" {
        color: red;
      } @else if !type == "monster" {
        color: green;
      } @else {
        color: black;
      }
    }

is compiled to:

    p {
      color: green; }

### `@for`

The `@for` statement has two forms:
`@for <var> from <start> to <end>` or
`@for <var> from <start> through <end>`.
`<var>` is a variable name, like `!i`,
and `<start>` and `<end>` are SassScript expressions
that should return integers.

The `@for` statement sets `<var>` to each number
from `<start>` to `<end>`,
including `<end>` if `through` is used.
For example:

{.sass-ex}
    @for !i from 1 through 3
      .item-#{!i}
        width = 2em * !i

{.scss-ex}
    @for !i from 1 through 3 {
      .item-#{!i} { width = 2em * !i; }
    }

is compiled to:

    .item-1 {
      width: 2em; }
    .item-2 {
      width: 4em; }
    .item-3 {
      width: 6em; }

### `@while`

The `@while` statement repeatedly loops over the nested
block until the statement evaluates to `false`. This can
be used to achieve more complex looping than the `@for`
statement is capable of.
For example:

{.sass-ex}
    !i = 6
    @while !i > 0
      .item-#{!i}
        width = 2em * !i
      !i = !i - 2

{.scss-ex}
    !i = 6;
    @while !i > 0 {
      .item-#{!i} { width = 2em * !i; }
      !i = !i - 2;
    }

is compiled to:

    .item-6 {
      width: 12em; }

    .item-4 {
      width: 8em; }

    .item-2 {
      width: 4em; }

## SassScript

In addition to the declarative templating system,
Sass supports a simple language known as SassScript
for dynamically computing CSS values and controlling
the styles and selectors that get emitted.

SassScript can be used as the value for a property
by using `=` instead of `:`.
For example:

{.sass-ex}
    color = #123 + #234

{.scss-ex}
    color = #123 + #234;

is compiled to:

    color: #357;

For old-style properties, the `=` is added but the `:` is retained.
For example:

    :color = #123 + #234

is compiled to:

    color: #357;

### Interactive Shell

You can easily experiment with SassScript using the interactive shell.
To launch the shell run the sass command-line with the `-i` option. At the
prompt, enter any legal SassScript expression to have it evaluated
and the result printed out for you:

    $ sass -i
    >> "Hello, Sassy World!"
    "Hello, Sassy World!"
    >> 1px + 1px + 1px
    3px
    >> #777 + #777
    #eeeeee
    >> #777 + #888
    white

### Variables: `!`

The most straightforward way to use SassScript
is to set and reference variables.
Variables begin with exclamation marks,
and are set like so:

{.sass-ex}
    !width = 5em

{.scss-ex}
    !width = 5em;

You can then refer to them by putting an equals sign
after your properties:

{.sass-ex}
    #main
      width = !width

{.scss-ex}
    #main {
      width = !width;
    }

Variables that are first defined in a scoped context are only
available in that context.

### Data Types

SassScript supports four data types:
* numbers (e.g. `1.2`, `13`, `10px`)
* strings of text (e.g. `"foo"`, `"bar"`, `'baz'`)
* colors (e.g. `blue`, `#04a3f9`, `rgba(255, 0, 0, 0.5)`)
* booleans (e.g. `true`, `false`)

Any text that doesn't fit into one of those types
in a SassScript context will cause an error:

{.sass-ex}
    p
      !width = 5em
      // This will cause an error
        border = !width solid blue
      // Use one of the following forms instead:
      border = "#{!width} solid blue"
      border = !width "solid" "blue"

{.scss-ex}
    p {
      !width = 5em;
      /* This will cause an error */
      /* border = !width solid blue; */
      /* Use one of the following forms instead: */
      border = "#{!width} solid blue";
      border = !width "solid" "blue";
    }

is compiled to:

    p {
      border: 5em solid blue;
      border: 5em solid blue; }


### Operations

#### Number Operations

SassScript supports the standard arithmetic operations on numbers
(`+`, `-`, `*`, `/`, `%`),
and will automatically convert between units if it can:

{.sass-ex}
    p
      width = 1in + 8pt

{.scss-ex}
    p {
      width = 1in + 8pt;
    }

is compiled to:

    p {
      width: 1.111in; }

Relational operators
(`<`, `>`, `<=`, `>=`)
are also supported for numbers,
and equality operators
(`==`, `!=`)
are supported for all types.

#### Color Operations

All arithmetic operations are supported for color values,
where they work piecewise.
This means that the operation is performed
on the red, green, and blue components in turn.
For example:

{.sass-ex}
    p
      color = #010203 + #040506

{.scss-ex}
    p {
      color = #010203 + #040506;
    }

computes `01 + 04 = 05`, `02 + 05 = 07`, and `03 + 06 = 09`,
and is compiled to:

    p {
      color: #050709; }

Arithmetic operations even work between numbers and colors,
also piecewise.
For example:

{.sass-ex}
    p
      color = #010203 * 2

{.scss-ex}
    p {
      color = #010203 * 2;
    }

computes `01 * 2 = 02`, `02 * 2 = 04`, and `03 * 2 = 06`,
and is compiled to:

    p {
      color: #020406; }

Note that colors with an alpha channel
(those created with the {Sass::Script::Functions#rgba rgba}
or {Sass::Script::Functions#hsla hsla} functions)
must have the same alpha value in order for color arithmetic
to be done with them.
The arithmetic doesn't affect the alpha value.
For example:

{.sass-ex}
    p
      color = rgba(255, 0, 0, 0.75) + rgba(0, 255, 0, 0.75)

{.scss-ex}
    p {
      color = rgba(255, 0, 0, 0.75) + rgba(0, 255, 0, 0.75);
    }

is compiled to:

    p {
      color: rgba(255, 255, 0, 0.75)

The alpha channel of a color can be adjusted using the
{Sass::Script::Functions#opacify opacify} and
{Sass::Script::Functions#transparentize transparentize} functions.
For example:

{.sass-ex}
    !translucent-red = rgba(255, 0, 0, 0.5)
    p
      color = opacify(!translucent-red, 80%)
      background-color = transparentize(!translucent-red, 50%)

{.scss-ex}
    !translucent-red = rgba(255, 0, 0, 0.5);
    p {
      color = opacify(!translucent-red, 80%);
      background-color = transparentize(!translucent-red, 50%);
    }

is compiled to:

    p {
      color: rgba(255, 0, 0, 0.9)
      background-color: rgba(255, 0, 0, 0.25) }

#### String Operations

The `+` operation can be used to concatenate strings:

{.sass-ex}
    p
      cursor = "e" + "-resize"

{.scss-ex}
    p {
      cursor = "e" + "-resize";
    }

is compiled to:

    p {
      cursor: e-resize; }

By default, if two values are placed next to one another,
they are concatenated with a space:

{.sass-ex}
    p
      margin = 3px + 4px "auto"

{.scss-ex}
    p {
      margin = 3px + 4px "auto";
    }

is compiled to:

    p {
      margin: 7px auto; }

Within a string of text, #{} style interpolation can be used to
place dynamic values within the string:

{.sass-ex}
    p
      border = "#{5px + 10px} solid #ccc"

{.scss-ex}
    p {
      border = "#{5px + 10px} solid #ccc";
    }

Finally, SassScript supports `and`, `or`, and `not` operators
for boolean values.

### Parentheses

Parentheses can be used to affect the order of operations:

{.sass-ex}
    p
      width = 1em + (2em * 3)

{.scss-ex}
    p {
      width = 1em + (2em * 3);
    }

is compiled to:

    p {
      width: 7em; }

### Functions

SassScript defines some useful functions
that are called using the normal CSS function syntax:

{.sass-ex}
    p
      color = hsl(0, 100%, 50%)

{.scss-ex}
    p {
      color = hsl(0, 100%, 50%);
    }

is compiled to:

    #main {
      color: #ff0000; }

See {Sass::Script::Functions} for a full listing of Sass functions,
as well as instructions on defining your own in Ruby.

### Interpolation: `#{}`

You can also use SassScript variables in selectors
and property names using #{} interpolation syntax:

{.sass-ex}
    !name = foo
    !attr = border
    p.#{!name}
      #{!attr}-color: blue

{.scss-ex}
    !name = foo;
    !attr = border;
    p.#{!name} { #{!attr}-color: blue }

is compiled to:

    p.foo {
      border-color: blue; }

### Optional Assignment: `||=`

You can assign to variables if they aren't already assigned
using the `||=` assignment operator. This means that if the
variable has already been assigned to, it won't be re-assigned,
but if it doesn't have a value yet, it will be given one.

For example:

{.sass-ex}
    !content = "First content"
    !content ||= "Second content?"
    !new_content ||= "First time reference"

    #main
      content = !content
      new-content = !new_content

{.scss-ex}
    !content = "First content";
    !content ||= "Second content?";
    !new_content ||= "First time reference";

    #main {
      content = !content;
      new-content = !new_content;
    }

is compiled to:

    #main {
      content: First content;
      new-content: First time reference; }

## Mixins

Mixins enable you to define groups of CSS properties and
then include them inline in any number of selectors
throughout the document. This allows you to keep your
stylesheets DRY and also avoid placing presentation
classes in your markup.

### Defining a Mixin: `=`

To define a mixin you use a slightly modified form of selector syntax.
For example the `large-text` mixin is defined as follows:

{.sass-ex}
    =large-text
      font:
        family: Arial
        size: 20px
        weight: bold
      color: #ff0000

{.scss-ex}
    @mixin large-text {
      font: {
        family: Arial;
        size: 20px;
        weight: bold;
      }
      color: #ff0000;
    }

The initial `=` marks this as a mixin rather than a standard selector.
The CSS rules that follow won't be included until the mixin is referenced later on.
Anything you can put into a standard selector,
you can put into a mixin definition.
For example:

{.sass-ex}
    =clearfix
      display: inline-block
      &:after
        content: "."
        display: block
        height: 0
        clear: both
        visibility: hidden
      * html &
        height: 1px

{.scss-ex}
    @mixin clearfix {
      display: inline-block;
      &:after {
        content: ".";
        display: block;
        height: 0;
        clear: both;
        visibility: hidden;
      }
      * html & { height: 1px }
    }

### Mixing It In: `+`

Inlining a defined mixin is simple,
just prepend a `+` symbol to the name of a mixin defined earlier in the document.
So to inline the `large-text` defined earlier,
we include the statment `+large-text` in our selector definition thus:

{.sass-ex}
    .page-title
      +large-text
      padding: 4px
      margin-top: 10px

{.scss-ex}
    .page-title {
      @include large-text;
      padding: 4px;
      margin-top: 10px;
    }

This will produce the following CSS output:

    .page-title {
      font-family: Arial;
      font-size: 20px;
      font-weight: bold;
      color: #ff0000;
      padding: 4px;
      margin-top: 10px; }

Any number of mixins may be defined and there is no limit on
the number that can be included in a particular selector.

Mixin definitions can also include references to other mixins.
For example:

{.sass-ex}
    =compound
      +highlighted-background
      +header-text

    =highlighted-background
      background-color: #fc0
    =header-text
      font-size: 20px

{.scss-ex}
    @mixin compound {
      @include highlighted-background;
      @include header-text;
    }

    @mixin highlighted-background {
      background-color: #fc0;
    }
    @mixin header-text {
      font-size: 20px;
    }

Mixins that only define descendent selectors, can be safely mixed
into the top most level of a document.

### Arguments

Mixins can take arguments which can be used with SassScript:

{.sass-ex}
    =sexy-border(!color)
      border:
        color = !color
        width: 1in
        style: dashed
    p
      +sexy-border("blue")

{.scss-ex}
    @mixin sexy-border(!color) {
      border: {
        color = !color;
        width: 1in;
        style: dashed;
      }
    }

    p { @include sexy-border("blue"); }

is compiled to:

    p {
      border-color: #0000ff;
      border-width: 1in;
      border-style: dashed; }

Mixins can also specify default values for their arguments:

{.sass-ex}
    =sexy-border(!color, !width = 1in)
      border:
        color = !color
        width = !width
        style: dashed
    p
      +sexy-border("blue")

{.scss-ex}
    @mixin sexy-border(!color, !width = 1in) {
      border: {
        color = !color;
        width = !width;
        style: dashed;
      }
    p { @include sexy-border("blue"); }

is compiled to:

    p {
      border-color: #0000ff;
      border-width: 1in;
      border-style: dashed; }

## Comments

Sass supports two sorts of comments:
those that show up in the CSS output
and those that don't.

### CSS Comments: `/*`

"Loud" comments are just as easy as silent ones.
These comments output to the document as CSS comments,
and thus use the same opening sequence: `/*`.
For example:

{.sass-ex}
    /* A very awesome rule.
    #awesome.rule
      /* An equally awesome property.
      awesomeness: very

{.scss-ex}
    /* A very awesome rule. */
    #awesome.rule {
      /* An equally awesome property. */
      awesomeness: very;
    }

becomes

    /* A very awesome rule. */
    #awesome.rule {
      /* An equally awesome property. */
      awesomeness: very; }

You can also nest content beneath loud comments. For example:

{.sass-ex}
    #pbj
      /* This rule describes
        the styling of the element
        that represents
        a peanut butter and jelly sandwich.
      background-image: url(/images/pbj.png)
      color: red

{.scss-ex}
    #pbj {
      /* This rule describes
        the styling of the element
        that represents
        a peanut butter and jelly sandwich. */
      background-image: url(/images/pbj.png);
      color: red;
    }

becomes

    #pbj {
      /* This rule describes
       * the styling of the element
       * that represents
       * a peanut butter and jelly sandwich. */
      background-image: url(/images/pbj.png);
      color: red; }

### Sass Comments: `//`

It's simple to add "silent" comments,
which don't output anything to the CSS document,
to a Sass document.
Simply use the familiar C-style notation for a one-line comment, `//`,
at the normal indentation level and all text following it won't be output.
For example:

{.sass-ex}
    // A very awesome rule.
    #awesome.rule
      // An equally awesome property.
      awesomeness: very

{.scss-ex}
    // A very awesome rule.
    #awesome.rule {
      // An equally awesome property.
      awesomeness: very;
    }

becomes

    #awesome.rule {
      awesomeness: very; }

You can also nest text beneath a comment to comment out a whole block.
For example:

{.sass-ex}
    // A very awesome rule
    #awesome.rule
      // Don't use these properties
        color: green
        font-size: 10em
      color: red

{.scss-ex}
    // A very awesome rule
    #awesome.rule {
      // Don't use these properties
      // color: green
      // font-size: 10em
      color: red;
    }

becomes

    #awesome.rule {
      color: red; }

## Output Style

Although the default CSS style that Sass outputs is very nice,
and reflects the structure of the document in a similar way that Sass does,
sometimes it's good to have other formats available.

Sass allows you to choose between four different output styles
by setting the `:style` option.
In Rack, Rails, and Merb, this is done by setting `Sass::Plugin.options[:style]`;
otherwise, it's done by passing an options hash with `:style` set.

### `:nested`

Nested style is the default Sass style,
because it reflects the structure of the document
in much the same way Sass does.
Each property has its own line,
but the indentation isn't constant.
Each rule is indented based on how deeply it's nested.
For example:

    #main {
      color: #fff;
      background-color: #000; }
      #main p {
        width: 10em; }

    .huge {
      font-size: 10em;
      font-weight: bold;
      text-decoration: underline; }

Nested style is very useful when looking at large CSS files
for the same reason Sass is useful for making them:
it allows you to very easily grasp the structure of the file
without actually reading anything.

### `:expanded`

Expanded is the typical human-made CSS style,
with each property and rule taking up one line.
Properties are indented within the rules,
but the rules aren't indented in any special way.
For example:

    #main {
      color: #fff;
      background-color: #000;
    }
    #main p {
      width: 10em;
    }

    .huge {
      font-size: 10em;
      font-weight: bold;
      text-decoration: underline;
    }

### `:compact`

Compact style, as the name would imply,
takes up less space than Nested or Expanded.
However, it's also harder to read.
Each CSS rule takes up only one line,
with every property defined on that line.
Nested rules are placed next to each other with no newline,
while groups of rules have newlines between them.
For example:

    #main { color: #fff; background-color: #000; }
    #main p { width: 10em; }

    .huge { font-size: 10em; font-weight: bold; text-decoration: underline; }

### `:compressed`

Compressed style takes up the minimum amount of space possible,
having no whitespace except that necessary to separate selectors
and a newline at the end of the file.
It's not meant to be human-readable.
For example:

    #main{color:#fff;background-color:#000}#main p{width:10em}.huge{font-size:10em;font-weight:bold;text-decoration:underline}<|MERGE_RESOLUTION|>--- conflicted
+++ resolved
@@ -551,14 +551,16 @@
 {.sass-ex}
     @import foo.sass
 
-<<<<<<< HEAD
 {.scss-ex}
     @import foo.sass;
-=======
+
 or
 
+{.sass-ex}
     @import foo
->>>>>>> 0e9d41b2
+
+{.scss-ex}
+    @import foo;
 
 would compile to
 
@@ -577,20 +579,6 @@
 
     @import foo.css;
 
-<<<<<<< HEAD
-Finally,
-
-{.sass-ex}
-    @import foo
-
-{.scss-ex}
-    @import foo;
-
-might compile to either,
-depending on whether or not a file called "foo.sass" existed.
-
-=======
->>>>>>> 0e9d41b2
 #### Partials {#partials}
 
 If you have a Sass file that you want to import
