--- conflicted
+++ resolved
@@ -15,13 +15,8 @@
 end
 
 class Test::Unit::TestCase
-<<<<<<< HEAD
   def munge_filename(opts = {})
-    return if opts[:filename]
-=======
-  def munge_filename(opts)
     return if opts.has_key?(:filename)
->>>>>>> c8d699f3
     opts[:filename] = filename_for_test
   end
 
