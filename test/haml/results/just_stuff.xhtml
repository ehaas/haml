--- conflicted
+++ resolved
@@ -36,11 +36,8 @@
   <strong>there can even be sub-tags!</strong>
   Or script!
 -->
-<<<<<<< HEAD
-=======
 <p class=''>class attribute should appear!</p>
 <p>this attribute shouldn't appear</p>
->>>>>>> ac2fd687
 <!--[if lte IE6]> conditional comment! <![endif]-->
 <!--[if gte IE7]> 
   <p>Block conditional comment</p>
