--- conflicted
+++ resolved
@@ -171,7 +171,6 @@
     assert_equal "public_instance_methods()", resolve("public_instance_methods()")
   end
 
-<<<<<<< HEAD
   def test_default_functions
     assert_equal "url(12)", resolve("url(12)")
     assert_equal 'blam(foo)', resolve('blam("foo")')
@@ -184,24 +183,6 @@
 
   def test_hyphenated_variables
     assert_equal("a-b", resolve("!a-b", {}, env("a-b" => Sass::Script::String.new("a-b"))))
-=======
-  def test_hyphen_warning
-    a = Sass::Script::String.new("a")
-    b = Sass::Script::String.new("b")
-    assert_warning(<<WARN) {eval("!a-!b", {}, env("a" => a, "b" => b))}
-DEPRECATION WARNING:
-On line 1, character 3 of 'test_hyphen_warning_inline.sass'
-- will be allowed as part of variable names in version 3.0.
-Please add whitespace to separate it from the previous token.
-WARN
-
-    assert_warning(<<WARN) {eval("true-false")}
-DEPRECATION WARNING:
-On line 1, character 5 of 'test_hyphen_warning_inline.sass'
-- will be allowed as part of variable names in version 3.0.
-Please add whitespace to separate it from the previous token.
-WARN
->>>>>>> 4ecd8ee4
   end
 
   def test_ruby_equality
